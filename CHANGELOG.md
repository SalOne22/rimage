## v0.7.0

- [Breaking Changes] Decoder now accept opened file as input
- [Changed] ImageData now stores bytes as Box<[u8]>
- [Changed] Global allocator now is Jemalloc on unix and MiMalloc on Windows
<<<<<<< HEAD
- [Changed] Reduced peak memory usage twice!
- [Added] AVIF decoding and encoding
=======
- [Changed] Reduced peak heap usage twice!
>>>>>>> c7a96ab5

## v0.6.0

- [Added] WebP decoding and encoding
- [Bugfix] Fixed typo in logs

## v0.5.1

- [Added] Logging of errors and info
- [Changed] `eprintln!` now `error!`

## v0.5.0

- [Added] Image Resize
- [Added] Resize error to EncodingError
- [Added] Width and Height arguments to CLI
- [Added] Resize filter type argument to CLI
- [Changed] `Config::build` now require 5 arguments

## v0.4.0

- [Added] Image quantization
- [Added] Quantization error to EncodingError
- [Added] data_mut function to ImageData
- [Added] Encode quantized function
- [Added] Quantization argument to CLI
- [Added] Dithering argument to CLI

## v0.3.0

- [Added] Parallelism
- [Added] Thread number to use option (Default: number of cpus)
- [Changed] Strings in errors replaced with SimpleError

## v0.2.1

- [Changed] Readme updated
- [Changed] Updated regex to 1.7.3

## v0.2.0

- [Added] struct `ImageData` for storing images data
- [Added] struct `Decoder` to decode images
- [Added] struct `Encoder` to encode images
- [Added] structs for errors in `rimage::errors`

- [Added] image processing from stdio
- [Added] info option
- [Added] suffix option

- [Changed] `decoders::decode_image` and `encoders::encode_image` now deprecated, use `Decoder` and `Encoder` structs instead
- [Improvement] Added documentation to almost all functions and structs with examples
- [Improvement] Added support for png as output (not oxipng)

## v0.1.3

- [Bugfix] Fixed long processing of png images

## v0.1.2

- [Added] Added pretty progress bar

## v0.1.1

- [Bugfix] Fixed hardcoded format output
- [Improvement] Added support for RGBA images<|MERGE_RESOLUTION|>--- conflicted
+++ resolved
@@ -3,12 +3,8 @@
 - [Breaking Changes] Decoder now accept opened file as input
 - [Changed] ImageData now stores bytes as Box<[u8]>
 - [Changed] Global allocator now is Jemalloc on unix and MiMalloc on Windows
-<<<<<<< HEAD
-- [Changed] Reduced peak memory usage twice!
+- [Changed] Reduced peak heap usage twice!
 - [Added] AVIF decoding and encoding
-=======
-- [Changed] Reduced peak heap usage twice!
->>>>>>> c7a96ab5
 
 ## v0.6.0
 
