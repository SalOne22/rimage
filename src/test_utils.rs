use zune_core::{
    bit_depth::{BitDepth, BitType},
    colorspace::ColorSpace,
};
use zune_image::{channel::Channel, frame::Frame, image::Image};

pub(crate) fn create_test_image_u8(width: usize, height: usize, colorspace: ColorSpace) -> Image {
    Image::from_fn(width, height, colorspace, |x, y, px: &mut [u8; 4]| {
        let r = (0.3 * x as f32) as u8;
        let b = (0.3 * y as f32) as u8;

        px[0] = r;
        px[1] = 0;
        px[2] = b;
    })
}

pub(crate) fn create_test_image_u16(width: usize, height: usize, colorspace: ColorSpace) -> Image {
    Image::from_fn(width, height, colorspace, |x, y, px: &mut [u16; 4]| {
        let r = (0.3 * x as f32) as u16;
        let b = (0.3 * y as f32) as u16;

        px[0] = r;
        px[1] = 0;
        px[2] = b;
    })
}

pub(crate) fn create_test_image_f32(width: usize, height: usize, colorspace: ColorSpace) -> Image {
    Image::from_fn(width, height, colorspace, |x, y, px: &mut [f32; 4]| {
        let r = 0.3 * x as f32;
        let b = 0.3 * y as f32;

        px[0] = r;
        px[1] = 0.;
        px[2] = b;
    })
}

pub(crate) fn create_test_image_animated(
    width: usize,
    height: usize,
    colorspace: ColorSpace,
) -> Image {
    let mut frames = vec![];

    let channel_length = width * height;

    (0..=5).for_each(|_| {
        let channels = vec![Channel::new_with_bit_type(channel_length, BitType::U8); 3];
        frames.push(Frame::new(channels))
    });

<<<<<<< HEAD
    

=======
>>>>>>> c9e463c7
    Image::new_frames(frames, BitDepth::Eight, width, height, colorspace)
}<|MERGE_RESOLUTION|>--- conflicted
+++ resolved
@@ -51,10 +51,5 @@
         frames.push(Frame::new(channels))
     });
 
-<<<<<<< HEAD
-    
-
-=======
->>>>>>> c9e463c7
     Image::new_frames(frames, BitDepth::Eight, width, height, colorspace)
 }