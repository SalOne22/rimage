use std::{error::Error, path::PathBuf, str::FromStr};

use clap::{arg, value_parser, ArgAction, Command};

use indicatif::MultiProgress;
use paths::collect_files;
use rimage::config::{Codec, EncoderConfig, QuantizationConfig, ResizeConfig, ResizeType};

mod optimize;
mod paths;
mod progress_bar;

fn main() -> Result<(), Box<dyn Error>> {
    let m = MultiProgress::new();

    let matches = Command::new("rimage")
        .version(env!("CARGO_PKG_VERSION"))
        .author("Vladyslav Vladinov <vladinov.dev@gmail.com>")
        .about("A tool to convert/optimize/resize images in different formats")
        .arg(
            arg!(<FILES> "Input file(s) to process")
                .num_args(1..)
                .value_delimiter(None)
                .value_parser(value_parser!(PathBuf)),
        )
        .next_help_heading("General")
        .args([
            arg!(-q --quality <QUALITY> "Optimization image quality\n[range: 1 - 100]")
                .value_parser(value_parser!(f32))
                .default_value("75"),
            arg!(-f --codec <CODEC> "Image codec to use, jxl feature is disabled on Microsoft Windows®\n[possible values: png, oxipng, jpegxl, webp, avif]")
                .value_parser(Codec::from_str)
                .default_value("mozjpeg"),
            arg!(-o --output <DIR> "Write output file(s) to <DIR>, if \"-r\" option is not used")
                .value_parser(value_parser!(PathBuf)),
            arg!(-r --recursive "Saves output file(s) preserving folder structure")
                .action(ArgAction::SetTrue),
            arg!(-s --suffix [SUFFIX] "Appends suffix to output file(s) names"),
            arg!(-b --backup "Appends \".backup\" suffix to input file(s) extension")
                .action(ArgAction::SetTrue),
            #[cfg(feature = "parallel")]
<<<<<<< HEAD
            arg!(-t --threads <COUNT> "Number of threads to use [default: number of cores]")
=======
            arg!(-t --threads <NUM> "Number of threads to use\n[range: 1 - 16] [default: number of cores]")
>>>>>>> dd2d143d
                .value_parser(value_parser!(usize)),
        ])
        .next_help_heading("Quantization")
        .args([
            arg!(--quantization [QUALITY] "Enables quantization with optional quality\n[range: 1 - 100] [default: 75]")
                .value_parser(value_parser!(u8).range(..=100))
                .default_missing_value("75"),
            arg!(--dithering [QUALITY] "Enables dithering with optional quality\n[range: 1 - 100] [default: 75]")
                .value_parser(value_parser!(f32))
                .default_missing_value("75")
        ])
        .next_help_heading("Resizing")
        .args([
            arg!(--width <WIDTH> "Resize image with specified width\n[integer only]")
                .value_parser(value_parser!(usize)),
            arg!(--height <HEIGHT> "Resize image with specified height\n[integer only]")
                .value_parser(value_parser!(usize)),
            arg!(--filter <FILTER> "Filter used for image resizing\n[possible values: point, triangle, catrom, mitchell]")
                .value_parser(ResizeType::from_str)
                .default_value("lanczos3")
        ])
        .get_matches();

    let codec = matches.get_one::<Codec>("codec").unwrap();
    let quality = matches.get_one::<f32>("quality").unwrap();

    #[cfg(feature = "parallel")]
    if let Some(threads) = matches.get_one::<usize>("threads") {
        rayon::ThreadPoolBuilder::new()
            .num_threads(*threads)
            .build_global()
            .unwrap();
    }

    let mut quantization_config = QuantizationConfig::new();

    if let Some(quality) = matches.get_one::<u8>("quantization") {
        quantization_config = quantization_config.with_quality(*quality)?
    }

    if let Some(dithering) = matches.get_one::<f32>("dithering") {
        quantization_config = quantization_config.with_dithering(*dithering / 100.0)?
    }

    let resize_filter = matches.get_one::<ResizeType>("filter").unwrap();

    let mut resize_config = ResizeConfig::new(*resize_filter);

    if let Some(width) = matches.get_one::<usize>("width") {
        resize_config = resize_config.with_width(*width);
    }

    if let Some(height) = matches.get_one::<usize>("height") {
        resize_config = resize_config.with_height(*height);
    }

    let mut conf = EncoderConfig::new(*codec).with_quality(*quality)?;

    if matches.get_one::<u8>("quantization").is_some()
        || matches.get_one::<f32>("dithering").is_some()
    {
        conf = conf.with_quantization(quantization_config);
    }

    if matches.get_one::<usize>("width").is_some() || matches.get_one::<usize>("height").is_some() {
        conf = conf.with_resize(resize_config);
    }

    let files = matches
        .get_many::<PathBuf>("FILES")
        .unwrap_or_default()
        .map(|v| v.into())
        .collect();

    let out_dir = matches.get_one::<PathBuf>("output").map(|p| p.into());
    let suffix = matches.get_one::<String>("suffix").map(|p| p.into());
    let recursive = matches.get_one::<bool>("recursive").unwrap_or(&false);
    let backup = matches.get_one::<bool>("backup").unwrap_or(&false);

    optimize::optimize_files(
        paths::get_paths(
            collect_files(files),
            out_dir,
            suffix,
            codec.to_extension(),
            *recursive,
        ),
        conf,
        *backup,
        &m,
    );

    Ok(())
}<|MERGE_RESOLUTION|>--- conflicted
+++ resolved
@@ -39,11 +39,7 @@
             arg!(-b --backup "Appends \".backup\" suffix to input file(s) extension")
                 .action(ArgAction::SetTrue),
             #[cfg(feature = "parallel")]
-<<<<<<< HEAD
-            arg!(-t --threads <COUNT> "Number of threads to use [default: number of cores]")
-=======
             arg!(-t --threads <NUM> "Number of threads to use\n[range: 1 - 16] [default: number of cores]")
->>>>>>> dd2d143d
                 .value_parser(value_parser!(usize)),
         ])
         .next_help_heading("Quantization")
