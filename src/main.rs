use std::{error::Error, fs, io, path, process};

use clap::Parser;
use indicatif::{ProgressBar, ProgressStyle};
<<<<<<< HEAD
use log::info;
use rayon::{prelude::*, ThreadPoolBuilder};
use rimage::{decoders, encoders, Config};

fn main() {
    pretty_env_logger::init();
    let conf = Config::parse_from(wild::args_os());
    let pb = ProgressBar::new(conf.input.len() as u64);
=======
use rimage::{image::OutputFormat, Config, Decoder, Encoder};

#[derive(Parser)]
#[command(author, about, version, long_about = None)]
struct Args {
    /// Input file(s)
    input: Vec<path::PathBuf>,
    /// Quality of the output image (0-100)
    #[arg(short, long, default_value = "75")]
    quality: f32,
    /// Output format of the output image
    #[arg(short, long, default_value = "jpg")]
    output_format: OutputFormat,
    /// Print image info
    #[arg(short, long)]
    info: bool,
    /// Prefix of the output file
    #[arg(short, long)]
    suffix: Option<String>,
}

fn main() -> Result<(), Box<dyn Error>> {
    let mut args = Args::parse_from(wild::args_os());
    let pb = ProgressBar::new(args.input.len() as u64);

    if args.input.is_empty() {
        args.input = io::stdin()
            .lines()
            .map(|res| {
                let input_file = res.unwrap();
                path::PathBuf::from(input_file.trim())
            })
            .collect();
    }

    let conf = Config::build(args.quality, args.output_format)?;

>>>>>>> 1066f183
    pb.set_style(
        ProgressStyle::with_template("{bar:40.green/blue}  {pos}/{len}")
            .unwrap()
            .progress_chars("##-"),
    );
    pb.set_position(0);

<<<<<<< HEAD
    let pool = ThreadPoolBuilder::new().build().unwrap();

    pool.install(|| {
        conf.input.par_iter().for_each(|path| {
            info!("Processing {path:?}");
            let (pixels, width, height) = decoders::decode_image(path).unwrap();

            encoders::encode_image(
                path,
                &pixels,
                &conf.output_format,
                width,
                height,
                conf.quality,
            )
            .unwrap();

            pb.inc(1);
        })
    });

=======
    if args.info {
        for path in &args.input {
            let data = fs::read(path)?;
            let d = Decoder::new(path, &data);

            let img = match d.decode() {
                Ok(img) => img,
                Err(e) => {
                    eprintln!("{} Error: {e}", path.file_name().unwrap().to_str().unwrap());
                    continue;
                }
            };

            println!("{:?}", path.file_name().unwrap());
            println!("Size: {:?}", img.size());
            println!("Data length: {:?}", img.data().len());
            println!();
        }
        process::exit(0);
    }

    for path in &args.input {
        pb.set_message(path.file_name().unwrap().to_str().unwrap().to_owned());

        let data = fs::read(path)?;

        let d = Decoder::new(path, &data);
        let e = Encoder::new(&conf, d.decode()?);

        let mut new_path = path.clone();
        let ext = args.output_format.to_string();
        let suffix = args.suffix.clone().unwrap_or_default();

        new_path.set_file_name(format!(
            "{}{}",
            path.file_stem().unwrap().to_str().unwrap(),
            suffix,
        ));
        new_path.set_extension(ext);

        fs::write(new_path, e.encode()?)?;
        pb.inc(1);
    }
>>>>>>> 1066f183
    pb.finish();
    Ok(())
}<|MERGE_RESOLUTION|>--- conflicted
+++ resolved
@@ -2,16 +2,6 @@
 
 use clap::Parser;
 use indicatif::{ProgressBar, ProgressStyle};
-<<<<<<< HEAD
-use log::info;
-use rayon::{prelude::*, ThreadPoolBuilder};
-use rimage::{decoders, encoders, Config};
-
-fn main() {
-    pretty_env_logger::init();
-    let conf = Config::parse_from(wild::args_os());
-    let pb = ProgressBar::new(conf.input.len() as u64);
-=======
 use rimage::{image::OutputFormat, Config, Decoder, Encoder};
 
 #[derive(Parser)]
@@ -49,7 +39,6 @@
 
     let conf = Config::build(args.quality, args.output_format)?;
 
->>>>>>> 1066f183
     pb.set_style(
         ProgressStyle::with_template("{bar:40.green/blue}  {pos}/{len}")
             .unwrap()
@@ -57,29 +46,6 @@
     );
     pb.set_position(0);
 
-<<<<<<< HEAD
-    let pool = ThreadPoolBuilder::new().build().unwrap();
-
-    pool.install(|| {
-        conf.input.par_iter().for_each(|path| {
-            info!("Processing {path:?}");
-            let (pixels, width, height) = decoders::decode_image(path).unwrap();
-
-            encoders::encode_image(
-                path,
-                &pixels,
-                &conf.output_format,
-                width,
-                height,
-                conf.quality,
-            )
-            .unwrap();
-
-            pb.inc(1);
-        })
-    });
-
-=======
     if args.info {
         for path in &args.input {
             let data = fs::read(path)?;
@@ -123,7 +89,6 @@
         fs::write(new_path, e.encode()?)?;
         pb.inc(1);
     }
->>>>>>> 1066f183
     pb.finish();
     Ok(())
 }