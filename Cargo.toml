--- conflicted
+++ resolved
@@ -89,12 +89,7 @@
 zune-image = { version = "0.5.0-rc0", default-features = false }
 fast_image_resize = { version = "3.0.4", optional = true }
 imagequant = { version = "4.3.1", default-features = false, optional = true }
-<<<<<<< HEAD
 rgb = { version = "0.8.45", optional = true }
-mozjpeg = { version = "0.10.7", default-features = false, features = ["with_simd"], optional = true }
-oxipng = { version = "9.1", default-features = false, features = ["zopfli", "filetime"], optional = true }
-=======
-rgb = { version = "0.8.44", optional = true }
 mozjpeg = { version = "0.10.7", default-features = false, features = [
     "with_simd",
 ], optional = true }
@@ -102,7 +97,6 @@
     "zopfli",
     "filetime",
 ], optional = true }
->>>>>>> 3c0050dd
 webp = { version = "0.3.0", default-features = false, optional = true }
 ravif = { version = "0.11.8", optional = true }
 libavif = { version = "0.14.0", default-features = false, features = [
@@ -129,9 +123,5 @@
 glob = { version = "0.3.1", optional = true }
 
 [dev-dependencies]
-<<<<<<< HEAD
 zune-core = { version = "0.5.0-rc2", features = ["std"] }
-=======
-zune-core  = { version = "0.5.0-rc1", features = ["std"] }
->>>>>>> 3c0050dd
 zune-image = "0.5.0-rc0"