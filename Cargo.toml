--- conflicted
+++ resolved
@@ -18,18 +18,6 @@
 codegen-units = 1
 opt-level = "z"
 
-<<<<<<< HEAD
-[dependencies]
-anyhow = "1.0.80"
-clap = { version = "4.5.1", features = ["cargo", "string"] }
-fast_image_resize = "3.0.4"
-imagequant = "4.3.0"
-indoc = "2.0.4"
-log = "0.4.20"
-pretty_env_logger = "0.5.0"
-rayon = "1.8.1"
-zune-core = "0.4.12"
-=======
 [features]
 default = ["resize", "quantization", "mozjpeg", "oxipng", "webp", "avif", "threads"]
 
@@ -63,7 +51,13 @@
 ravif = { version = "0.11.4", optional = true }
 libavif = { version = "0.13.0", optional = true }
 
+# cli
+anyhow = { version = "1.0.80", optional = true }
+clap = { version = "4.5.1", features = ["cargo", "string"], optional = true }
+indoc = { version = "2.0.4", optional = true }
+pretty_env_logger = { version = "0.5.0", optional = true }
+rayon = { version = "1.8.1", optional = true }
+
 [dev-dependencies]
 zune-core = { version = "0.4.12", features = ["std"] }
->>>>>>> a33fbeb1
 zune-image = "0.4.15"