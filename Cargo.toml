--- conflicted
+++ resolved
@@ -38,14 +38,11 @@
 wild = "2.1.0"
 resize = "0.7.4"
 libwebp = "0.1.2"
-<<<<<<< HEAD
 libavif-sys = "0.14.3"
 ravif = "0.11.1"
-=======
 [target.'cfg(not(target_env = "msvc"))'.dependencies]
 tikv-jemallocator = "0.5"
 [target.'cfg(target_env = "msvc")'.dependencies]
->>>>>>> e2b90a50
 mimalloc = "0.1.36"
 
 [dev-dependencies]
