[package]
name          = "rimage"
version       = "0.12.1"
edition       = "2021"
description   = "Optimize images natively with best-in-class codecs"
license       = "MIT OR Apache-2.0"
readme        = "README.md"
authors       = ["Vladyslav Vladinov <vladinov.dev@gmail.com>"]
keywords      = ["image", "compression", "encoder"]
categories    = ["compression", "multimedia::images"]
repository    = "https://github.com/SalOne22/rimage"
documentation = "https://docs.rs/rimage"
homepage      = "https://lib.rs/rimage"
include       = ["/README.md", "/Cargo.toml", "/src/**/*.rs"]
build         = "build.rs"

[package.metadata.winres]
LegalCopyright  = "Copyright Vladyslav Vladinov © 2024"
FileDescription = "Powerful img optimization CLI tool by Rust"

[build-dependencies]
winres = { version = "0.1.12", default-features = false }

[profile.release]
lto           = true
codegen-units = 1
strip         = true
panic         = "abort"

[[bin]]
name              = "rimage"
path              = "./src/main.rs"
required-features = ["build-binary"]

[features]
default = [
    "resize",
    "quantization",
    "mozjpeg",
    "oxipng",
    "webp",
    "avif",
    "tiff",
    "threads",
    "metadata",
]

# Used for binary
build-binary = [
    "dep:anyhow",
    "dep:clap",
    "dep:indoc",
    "dep:rayon",
    "dep:pretty_env_logger",
    "dep:zune-imageprocs",
    "dep:glob",
    "zune-image/default",
    "dep:indicatif",
    "dep:indicatif-log-bridge",
    "dep:console",
    "dep:regex",
    "dep:little_exif",
]

# Enables utilization of threads
threads = ["imagequant?/threads", "mozjpeg?/parallel", "oxipng?/parallel"]
# Enables metadata support
metadata = ["zune-image/metadata", "dep:serde", "dep:serde_json"]

# Enables resize operation
resize = ["dep:fast_image_resize"]
# Enables quantize operation
quantization = ["dep:imagequant", "dep:rgb"]

# Enables mozjpeg codec
mozjpeg = ["dep:mozjpeg"]
# Enables oxipng codec
oxipng = ["dep:oxipng"]
# Enables webp codec
webp = ["dep:webp"]
# Enables avif codec
avif = ["dep:ravif", "dep:libavif", "dep:rgb"]
# Enables tiff codec
tiff    = ["dep:tiff"]
icc     = ["dep:lcms2"]
console = ["dep:console"]

[dependencies]
zune-core = "0.5.0-rc2"
log = "0.4.22"
zune-image = { version = "0.5.0-rc0", default-features = false }
fast_image_resize = { version = "3.0.4", optional = true }
imagequant = { version = "4.3.3", default-features = false, optional = true }
rgb = { version = "0.8.45", optional = true }
mozjpeg = { version = "0.10.13", default-features = false, features = [
    "with_simd",
], optional = true }
oxipng = { version = "9.1", default-features = false, features = [
    "zopfli",
    "filetime",
], optional = true }
webp = { version = "0.3.0", default-features = false, optional = true }
ravif = { version = "0.11.11", optional = true }
libavif = { version = "0.14.0", default-features = false, features = [
    "codec-aom",
], optional = true }
lcms2 = { version = "6.1.0", optional = true }
tiff = { version = "0.9.1", default-features = false, optional = true }

# cli
anyhow = { version = "1.0.98", optional = true }
clap = { version = "4.5.20", features = ["cargo", "string"], optional = true }
indoc = { version = "2.0.5", optional = true }
pretty_env_logger = { version = "0.5.0", optional = true }
rayon = { version = "1.10.0", optional = true }
zune-imageprocs = { version = "0.5.0-rc0", features = [
    "exif",
], optional = true }
<<<<<<< HEAD
little_exif = { version = "0.6.3", optional = true }
indicatif = { version = "0.18.0", features = ["rayon"], optional = true }
=======
little_exif = { version = "0.6.14", optional = true }
indicatif = { version = "0.17.8", features = ["rayon"], optional = true }
>>>>>>> d9ad7f21
indicatif-log-bridge = { version = "0.2.3", optional = true }
console = { version = "0.15.11", optional = true }
regex = { version = "1.11.1", optional = true }
serde = { version = "1.0.219", features = ["derive"], optional = true }
serde_json = { version = "1.0.141", optional = true }

[target.'cfg(windows)'.dependencies]
glob = { version = "0.3.2", optional = true }

[dev-dependencies]
zune-core = { version = "0.5.0-rc2", features = ["std"] }
zune-image = "0.5.0-rc0"<|MERGE_RESOLUTION|>--- conflicted
+++ resolved
@@ -116,13 +116,8 @@
 zune-imageprocs = { version = "0.5.0-rc0", features = [
     "exif",
 ], optional = true }
-<<<<<<< HEAD
-little_exif = { version = "0.6.3", optional = true }
+little_exif = { version = "0.6.14", optional = true }
 indicatif = { version = "0.18.0", features = ["rayon"], optional = true }
-=======
-little_exif = { version = "0.6.14", optional = true }
-indicatif = { version = "0.17.8", features = ["rayon"], optional = true }
->>>>>>> d9ad7f21
 indicatif-log-bridge = { version = "0.2.3", optional = true }
 console = { version = "0.15.11", optional = true }
 regex = { version = "1.11.1", optional = true }
