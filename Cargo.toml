--- conflicted
+++ resolved
@@ -107,13 +107,8 @@
 tiff = { version = "0.9.1", default-features = false, optional = true }
 
 # cli
-<<<<<<< HEAD
 anyhow = { version = "1.0.92", optional = true }
-clap = { version = "4.5.16", features = ["cargo", "string"], optional = true }
-=======
-anyhow = { version = "1.0.89", optional = true }
 clap = { version = "4.5.20", features = ["cargo", "string"], optional = true }
->>>>>>> 6cbff96b
 indoc = { version = "2.0.5", optional = true }
 pretty_env_logger = { version = "0.5.0", optional = true }
 rayon = { version = "1.10.0", optional = true }
